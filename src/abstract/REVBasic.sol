--- conflicted
+++ resolved
@@ -729,13 +729,8 @@
         // Keep a reference to the number of custom permissions.
         uint256 numberOfCustomPermissionIndexes = customSplitOperatorPermissionIndexes.length;
 
-<<<<<<< HEAD
         // Make the array that merges the default and custom operator permissions.
-        allOperatorPermissions = new uint256[](4 + numberOfCustomPermissionIndexes);
-=======
-        // Make the array that merges the default operator permissions and the custom ones.
         allOperatorPermissions = new uint256[](3 + numberOfCustomPermissionIndexes);
->>>>>>> 7490460c
         allOperatorPermissions[0] = JBPermissionIds.SET_SPLIT_GROUPS;
         allOperatorPermissions[1] = JBPermissionIds.SET_BUYBACK_POOL;
         allOperatorPermissions[2] = JBPermissionIds.SET_PROJECT_URI;
