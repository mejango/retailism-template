// SPDX-License-Identifier: MIT
pragma solidity 0.8.23;

import {Ownable} from "@openzeppelin/contracts/access/Ownable.sol";
import {ERC2771Context} from "@openzeppelin/contracts/metatx/ERC2771Context.sol";
import {IERC20} from "@openzeppelin/contracts/token/ERC20/IERC20.sol";
import {SafeERC20} from "@openzeppelin/contracts/token/ERC20/utils/SafeERC20.sol";
import {ERC721} from "@openzeppelin/contracts/token/ERC721/ERC721.sol";
import {Address} from "@openzeppelin/contracts/utils/Address.sol";
import {Context} from "@openzeppelin/contracts/utils/Context.sol";
import {mulDiv} from "@prb/math/src/Common.sol";
import {IAllowanceTransfer} from "@uniswap/permit2/src/interfaces/IAllowanceTransfer.sol";
import {IPermit2} from "@uniswap/permit2/src/interfaces/IPermit2.sol";
import {IJBController} from "@bananapus/core/src/interfaces/IJBController.sol";
import {IJBDirectory} from "@bananapus/core/src/interfaces/IJBDirectory.sol";
import {IJBPayoutTerminal} from "@bananapus/core/src/interfaces/IJBPayoutTerminal.sol";
import {IJBPrices} from "@bananapus/core/src/interfaces/IJBPrices.sol";
import {IJBProjects} from "@bananapus/core/src/interfaces/IJBProjects.sol";
import {IJBTerminal} from "@bananapus/core/src/interfaces/IJBTerminal.sol";
import {IJBTokenUriResolver} from "@bananapus/core/src/interfaces/IJBTokenUriResolver.sol";
import {JBCashOuts} from "@bananapus/core/src/libraries/JBCashOuts.sol";
import {JBConstants} from "@bananapus/core/src/libraries/JBConstants.sol";
import {JBFees} from "@bananapus/core/src/libraries/JBFees.sol";
import {JBRulesetMetadataResolver} from "@bananapus/core/src/libraries/JBRulesetMetadataResolver.sol";
import {JBSurplus} from "@bananapus/core/src/libraries/JBSurplus.sol";
import {JBAccountingContext} from "@bananapus/core/src/structs/JBAccountingContext.sol";
import {JBRuleset} from "@bananapus/core/src/structs/JBRuleset.sol";
import {JBSingleAllowance} from "@bananapus/core/src/structs/JBSingleAllowance.sol";

import {IREVDeployer} from "./interfaces/IREVDeployer.sol";
import {IREVLoans} from "./interfaces/IREVLoans.sol";
import {REVLoan} from "./structs/REVLoan.sol";
import {REVLoanSource} from "./structs/REVLoanSource.sol";

/// @notice A contract for borrowing from revnets.
/// @dev Tokens used as collateral are burned, and reminted when the loan is paid off. This keeps the revnet's token
/// structure orderly.
/// @dev The borrowable amount is the same as the cash out amount.
/// @dev An upfront fee is taken when a loan is created. 2.5% is charged by the underlying protocol, 2.5% is charged
/// by the
/// revnet issuing the loan, and a variable amount charged by the revnet that receives the fees. This variable amount is
/// chosen by the borrower, the more paid upfront, the longer the prepaid duration. The loan can be repaid anytime
/// within the prepaid duration without additional fees.
/// After the prepaid duration, the loan will increasingly cost more to pay off. After 10 years, the loan collateral
/// cannot be
/// recouped.
/// @dev The loaned amounts include the fees taken, meaning the amount paid back is the amount borrowed plus the fees.
contract REVLoans is ERC721, ERC2771Context, IREVLoans, Ownable {
    // A library that parses the packed ruleset metadata into a friendlier format.
    using JBRulesetMetadataResolver for JBRuleset;

    // A library that adds default safety checks to ERC20 functionality.
    using SafeERC20 for IERC20;

    //*********************************************************************//
    // --------------------------- custom errors ------------------------- //
    //*********************************************************************//

    error REVLoans_CollateralExceedsLoan(uint256 collateralToReturn, uint256 loanCollateral);
    error REVLoans_RevnetsMismatch(address revnetOwner, address revnets);
    error REVLoans_InvalidPrepaidFeePercent(uint256 prepaidFeePercent, uint256 min, uint256 max);
    error REVLoans_NotEnoughCollateral();
    error REVLoans_OverflowAlert(uint256 value, uint256 limit);
    error REVLoans_OverMaxRepayBorrowAmount(uint256 maxRepayBorrowAmount, uint256 repayBorrowAmount);
    error REVLoans_PermitAllowanceNotEnough(uint256 allowanceAmount, uint256 requiredAmount);
    error REVLoans_NewBorrowAmountGreaterThanLoanAmount(uint256 newBorrowAmount, uint256 loanAmount);
    error REVLoans_NoMsgValueAllowed();
    error REVLoans_LoanExpired(uint256 timeSinceLoanCreated, uint256 loanLiquidationDuration);
    error REVLoans_ReallocatingMoreCollateralThanBorrowedAmountAllows(uint256 newBorrowAmount, uint256 loanAmount);
    error REVLoans_Unauthorized(address caller, address owner);
    error REVLoans_UnderMinBorrowAmount(uint256 minBorrowAmount, uint256 borrowAmount);

    //*********************************************************************//
    // ------------------------- public constants ------------------------ //
    //*********************************************************************//

    /// @dev After the prepaid duration, the loan will cost more to pay off. After 10 years, the loan
    /// collateral cannot be recouped. This means paying 50% of the loan amount upfront will pay for having access to
    /// the remaining 50% for 10 years,
    /// whereas paying 0% of the loan upfront will cost 100% of the loan amount to be paid off after 10 years. After 10
    /// years with repayment, both loans cost 100% and are liquidated.
    uint256 public constant override LOAN_LIQUIDATION_DURATION = 3650 days;

    /// @dev The maximum amount of a loan that can be prepaid at the time of borrowing, in terms of JBConstants.MAX_FEE.
    uint256 public constant override MAX_PREPAID_FEE_PERCENT = 500;

    /// @dev A fee of 0.5% is charged by the $REV revnet.
    uint256 public constant override REV_PREPAID_FEE_PERCENT = 5; // 0.5%

    /// @dev A fee of 2.5% is charged by the loan's source upfront.
    uint256 public constant override MIN_PREPAID_FEE_PERCENT = 25; // 2.5%

    //*********************************************************************//
    // -------------------- private constant properties ------------------ //
    //*********************************************************************//

    /// @notice Just a kind reminder to our readers.
    /// @dev Used in loan token ID generation.
    uint256 private constant _ONE_TRILLION = 1_000_000_000_000;

    //*********************************************************************//
    // --------------- public immutable stored properties ---------------- //
    //*********************************************************************//

    /// @notice The permit2 utility.
    IPermit2 public immutable override PERMIT2;

    /// @notice The controller of revnets that use this loans contract.
    IJBController public immutable override CONTROLLER;

    /// @notice Mints ERC-721s that represent project ownership and transfers.
    IREVDeployer public immutable override REVNETS;

    /// @notice The directory of terminals and controllers for revnets.
    IJBDirectory public immutable override DIRECTORY;

    /// @notice A contract that stores prices for each revnet.
    IJBPrices public immutable override PRICES;

    /// @notice Mints ERC-721s that represent revnet ownership and transfers.
    IJBProjects public immutable override PROJECTS;

    /// @notice The ID of the REV revnet that will receive the fees.
    uint256 public immutable override REV_ID;

    //*********************************************************************//
    // --------------------- public stored properties -------------------- //
    //*********************************************************************//

    /// @notice An indication if a revnet currently has outstanding loans from the specified terminal in the specified
    /// token.
    /// @custom:param revnetId The ID of the revnet issuing the loan.
    /// @custom:param terminal The terminal that the loan is issued from.
    /// @custom:param token The token being loaned.
    mapping(uint256 revnetId => mapping(IJBPayoutTerminal terminal => mapping(address token => bool))) public override
        isLoanSourceOf;

    /// @notice The amount of loans that have been created.
    /// @custom:param revnetId The ID of the revnet to get the number of loans from.
    mapping(uint256 revnetId => uint256) public override numberOfLoansFor;

    /// @notice The contract resolving each project ID to its ERC721 URI.
    IJBTokenUriResolver public override tokenUriResolver;

    /// @notice The total amount loaned out by a revnet from a specified terminal in a specified token.
    /// @custom:param revnetId The ID of the revnet issuing the loan.
    /// @custom:param terminal The terminal that the loan is issued from.
    /// @custom:param token The token being loaned.
    mapping(uint256 revnetId => mapping(IJBPayoutTerminal terminal => mapping(address token => uint256)))
        public
        override totalBorrowedFrom;

    /// @notice The total amount of collateral supporting a revnet's loans.
    /// @custom:param revnetId The ID of the revnet issuing the loan.
    mapping(uint256 revnetId => uint256) public override totalCollateralOf;

    //*********************************************************************//
    // --------------------- internal stored properties ------------------ //
    //*********************************************************************//

    /// @notice The sources of each revnet's loan.
    /// @custom:member revnetId The ID of the revnet issuing the loan.
    mapping(uint256 revnetId => REVLoanSource[]) internal _loanSourcesOf;

    /// @notice The loans.
    /// @custom:member The ID of the loan.
    mapping(uint256 loanId => REVLoan) internal _loanOf;

    //*********************************************************************//
    // -------------------------- constructor ---------------------------- //
    //*********************************************************************//

    /// @param revnets A contract from which revnets using this loans contract are deployed.
    /// @param revId The ID of the REV revnet that will receive the fees.
    /// @param owner The owner of the contract that can set the URI resolver.
    /// @param permit2 A permit2 utility.
    /// @param trustedForwarder A trusted forwarder of transactions to this contract.
    constructor(
        IREVDeployer revnets,
        uint256 revId,
        address owner,
        IPermit2 permit2,
        address trustedForwarder
    )
        ERC721("REV Loans", "$REVLOAN")
        ERC2771Context(trustedForwarder)
        Ownable(owner)
    {
        REVNETS = revnets;
        CONTROLLER = revnets.CONTROLLER();
        DIRECTORY = revnets.DIRECTORY();
        PRICES = revnets.CONTROLLER().PRICES();
        PROJECTS = revnets.PROJECTS();
        REV_ID = revId;
        PERMIT2 = permit2;
    }

    //*********************************************************************//
    // ------------------------- external views -------------------------- //
    //*********************************************************************//

    /// @notice The amount that can be borrowed from a revnet.
    /// @param revnetId The ID of the revnet to check for borrowable assets from.
    /// @param collateralAmount The amount of collateral used to secure the loan.
    /// @param decimals The decimals the resulting fixed point value will include.
    /// @param currency The currency that the resulting amount should be in terms of.
    /// @return borrowableAmount The amount that can be borrowed from the revnet.
    function borrowableAmountFrom(
        uint256 revnetId,
        uint256 collateralAmount,
        uint256 decimals,
        uint256 currency
    )
        external
        view
        returns (uint256)
    {
        // Keep a reference to the current stage.
        (JBRuleset memory currentStage,) = CONTROLLER.currentRulesetOf(revnetId);

        return _borrowableAmountFrom({
            revnetId: revnetId,
            collateralAmount: collateralAmount,
            pendingAutoIssuanceTokens: REVNETS.unrealizedAutoIssuanceAmountOf(revnetId),
            decimals: decimals,
            currency: currency,
            currentStage: currentStage,
            terminals: DIRECTORY.terminalsOf(revnetId)
        });
    }

    /// @notice Get a loan.
    /// @custom:member The ID of the loan.
    function loanOf(uint256 loanId) external view override returns (REVLoan memory) {
        return _loanOf[loanId];
    }

    /// @notice The sources of each revnet's loan.
    /// @custom:member revnetId The ID of the revnet issuing the loan.
    function loanSourcesOf(uint256 revnetId) external view override returns (REVLoanSource[] memory) {
        return _loanSourcesOf[revnetId];
    }

    //*********************************************************************//
    // -------------------------- public views --------------------------- //
    //*********************************************************************//

    /// @notice Determines the source fee amount for a loan being paid off a certain amount.
    /// @param loan The loan having its source fee amount determined.
    /// @param amount The amount being paid off.
    /// @return sourceFeeAmount The source fee amount for the loan.
    function determineSourceFeeAmount(REVLoan memory loan, uint256 amount) public view returns (uint256) {
        return _determineSourceFeeAmount(loan, amount);
    }

    /// @notice Returns the URI where the ERC-721 standard JSON of a loan is hosted.
    /// @param loanId The ID of the loan to get a URI of.
    /// @return The token URI to use for the provided `loanId`.
    function tokenURI(uint256 loanId) public view override returns (string memory) {
        // Keep a reference to the resolver.
        IJBTokenUriResolver resolver = tokenUriResolver;

        // If there's no resolver, there's no URI.
        if (resolver == IJBTokenUriResolver(address(0))) return "";

        // Return the resolved URI.
        return resolver.getUri(loanId);
    }

    /// @notice The revnet ID for the loan with the provided loan ID.
    /// @param loanId The loan ID of the loan to get the revent ID of.
    /// @return The ID of the revnet.
    function revnetIdOfLoanWith(uint256 loanId) public pure override returns (uint256) {
        return loanId / _ONE_TRILLION;
    }

    //*********************************************************************//
    // -------------------------- internal views ------------------------- //
    //*********************************************************************//

    /// @notice Checks this contract's balance of a specific token.
    /// @param token The address of the token to get this contract's balance of.
    /// @return This contract's balance.
    function _balanceOf(address token) internal view returns (uint256) {
        // If the `token` is native, get the native token balance.
        return token == JBConstants.NATIVE_TOKEN ? address(this).balance : IERC20(token).balanceOf(address(this));
    }

    /// @dev The amount that can be borrowed from a revnet given a certain amount of collateral.
    /// @param revnetId The ID of the revnet to check for borrowable assets from.
    /// @param collateralAmount The amount of collateral that the loan will be collateralized with.
    /// @param currentStage The current stage of the revnet.
    /// @param pendingAutoIssuanceTokens The amount of tokens pending auto issuance from the revnet.
    /// @param decimals The decimals the resulting fixed point value will include.
    /// @param currency The currency that the resulting amount should be in terms of.
    /// @param terminals The terminals that the funds are being borrowed from.
    /// @return borrowableAmount The amount that can be borrowed from the revnet.
    function _borrowableAmountFrom(
        uint256 revnetId,
        uint256 collateralAmount,
        uint256 pendingAutoIssuanceTokens,
        uint256 decimals,
        uint256 currency,
        JBRuleset memory currentStage,
        IJBTerminal[] memory terminals
    )
        internal
        view
        returns (uint256)
    {
        // Get the surplus of all the revnet's terminals in terms of the native currency.
        uint256 totalSurplus = JBSurplus.currentSurplusOf({
            projectId: revnetId,
            terminals: terminals,
            accountingContexts: new JBAccountingContext[](0),
            decimals: decimals,
            currency: currency
        });

        // Get the total amount the revnet currently has loaned out, in terms of the native currency with 18
        // decimals.
        uint256 totalBorrowed = _totalBorrowedFrom({revnetId: revnetId, decimals: decimals, currency: currency});

        // Get the total amount of tokens in circulation.
        uint256 totalSupply = CONTROLLER.totalTokenSupplyWithReservedTokensOf(revnetId);

        // Get a refeerence to the collateral being used to secure loans.
        uint256 totalCollateral = totalCollateralOf[revnetId];

        // Proportional.
        return JBCashOuts.cashOutFrom({
            surplus: totalSurplus + totalBorrowed,
            cashOutCount: collateralAmount,
            totalSupply: totalSupply + totalCollateral + pendingAutoIssuanceTokens,
            cashOutTaxRate: currentStage.cashOutTaxRate()
        });
    }

    /// @notice The amount of the loan that should be borrowed for the given collateral amount.
    /// @param loan The loan having its borrow amount determined.
    /// @param revnetId The ID of the revnet to check for borrowable assets from.
    /// @param collateralAmount The amount of collateral that the loan will be collateralized with.
    /// @return borrowAmount The amount of the loan that should be borrowed.
    function _borrowAmountFrom(
        REVLoan storage loan,
        uint256 revnetId,
        uint256 collateralAmount
    )
        internal
        view
        returns (uint256)
    {
        // Get a reference to the accounting context for the source.
        JBAccountingContext memory accountingContext =
            loan.source.terminal.accountingContextForTokenOf({projectId: revnetId, token: loan.source.token});

        // Keep a reference to the pending auto issuance tokens.
        uint256 pendingAutoIssuanceTokens = REVNETS.unrealizedAutoIssuanceAmountOf(revnetId);

        // Keep a reference to the current stage.
        (JBRuleset memory currentStage,) = CONTROLLER.currentRulesetOf(revnetId);

        // Keep a reference to the revnet's terminals.
        IJBTerminal[] memory terminals = DIRECTORY.terminalsOf(revnetId);

        return _borrowableAmountFrom({
            revnetId: revnetId,
            collateralAmount: collateralAmount,
            pendingAutoIssuanceTokens: pendingAutoIssuanceTokens,
            decimals: accountingContext.decimals,
            currency: accountingContext.currency,
            currentStage: currentStage,
            terminals: terminals
        });
    }

    /// @dev `ERC-2771` specifies the context as being a single address (20 bytes).
    function _contextSuffixLength() internal view override(ERC2771Context, Context) returns (uint256) {
        return super._contextSuffixLength();
    }

    /// @notice Determines the source fee amount for a loan being paid off a certain amount.
    /// @param loan The loan having its source fee amount determined.
    /// @param amount The amount being paid off.
    /// @return sourceFeeAmount The source fee amount for the loan.
    function _determineSourceFeeAmount(
        REVLoan memory loan,
        uint256 amount
    )
        internal
        view
        returns (uint256 sourceFeeAmount)
    {
        // Keep a reference to the time since the loan was created.
        uint256 timeSinceLoanCreated = block.timestamp - loan.createdAt;

        // If the loan period has passed the prepaid time frame, take a fee.
        if (timeSinceLoanCreated > loan.prepaidDuration) {
            // If the loan period has passed the liqidation time frame, do not allow loan management.
            if (timeSinceLoanCreated > LOAN_LIQUIDATION_DURATION) {
                revert REVLoans_LoanExpired(timeSinceLoanCreated, LOAN_LIQUIDATION_DURATION);
            }

            // Get a reference to the amount prepaid for the full loan.
            uint256 prepaid = JBFees.feeAmountFrom({amount: loan.amount, feePercent: loan.prepaidFeePercent});

            uint256 fullSourceFeeAmount = JBFees.feeAmountFrom({
                amount: loan.amount - prepaid,
                feePercent: mulDiv(timeSinceLoanCreated, JBConstants.MAX_FEE, LOAN_LIQUIDATION_DURATION)
            });

            // Get a reference to the amount that would have to be paid down to make the loan fully paid.
            uint256 amountInFull = loan.amount + fullSourceFeeAmount;

            // Calculate the source fee amount for the amount being paid off.
            sourceFeeAmount = mulDiv(fullSourceFeeAmount, amount, amountInFull);
        }
    }

    /// @notice Generate a ID for a loan given a revnet ID and a loan number within that revnet.
    /// @param revnetId The ID of the revnet to generate a loan ID for.
    /// @param loanNumber The loan number of the loan within the revnet.
    /// @return The token ID of the 721.
    function _generateLoanId(uint256 revnetId, uint256 loanNumber) internal pure returns (uint256) {
        return (revnetId * _ONE_TRILLION) + loanNumber;
    }

    /// @notice The calldata. Preferred to use over `msg.data`.
    /// @return calldata The `msg.data` of this call.
    function _msgData() internal view override(ERC2771Context, Context) returns (bytes calldata) {
        return ERC2771Context._msgData();
    }

    /// @notice The message's sender. Preferred to use over `msg.sender`.
    /// @return sender The address which sent this call.
    function _msgSender() internal view override(ERC2771Context, Context) returns (address sender) {
        return ERC2771Context._msgSender();
    }

    /// @notice The total borrowed amount from a revnet.
    /// @param revnetId The ID of the revnet to check for borrowed assets from.
    /// @param decimals The decimals the resulting fixed point value will include.
    /// @param currency The currency the resulting value will be in terms of.
    /// @return borrowedAmount The total amount borrowed.
    function _totalBorrowedFrom(
        uint256 revnetId,
        uint256 decimals,
        uint256 currency
    )
        internal
        view
        returns (uint256 borrowedAmount)
    {
        // Keep a reference to all sources being used to loaned out from this revnet.
        REVLoanSource[] memory sources = _loanSourcesOf[revnetId];

        // Iterate over all sources being used to loaned out.
        for (uint256 i; i < sources.length; i++) {
            // Get a reference to the token being iterated on.
            REVLoanSource memory source = sources[i];

            // Get a reference to the accounting context for the source.
            JBAccountingContext memory accountingContext =
                source.terminal.accountingContextForTokenOf({projectId: revnetId, token: source.token});

            // Normalize the price to the provided currency and decimals.
            uint256 pricePerUnit = accountingContext.currency == currency
                ? 10 ** decimals
                : PRICES.pricePerUnitOf({
                    projectId: revnetId,
                    pricingCurrency: accountingContext.currency,
                    unitCurrency: currency,
                    decimals: decimals
                });

            // Get a reference to the amount of tokens loaned out.
            uint256 tokensLoaned = totalBorrowedFrom[revnetId][source.terminal][source.token];

            borrowedAmount += mulDiv(tokensLoaned, 10 ** decimals, pricePerUnit);
        }
    }

    //*********************************************************************//
    // ---------------------- external transactions ---------------------- //
    //*********************************************************************//

    /// @notice Open a loan by borrowing from a revnet.
    /// @param revnetId The ID of the revnet being borrowed from.
    /// @param source The source of the loan being borrowed.
    /// @param minBorrowAmount The minimum amount being borrowed, denominated in the token of the source's accounting
    /// context.
    /// @param collateralAmount The amount of tokens to use as collateral for the loan.
    /// @param beneficiary The address that'll receive the borrowed funds and the tokens resulting from fee payments.
    /// @param prepaidFeePercent The fee percent that will be charged upfront from the revnet being borrowed from.
    /// Prepaying a fee is cheaper than paying later.
    /// @return loanId The ID of the loan created from borrowing.
    /// @return loan The loan created from borrowing.
    function borrowFrom(
        uint256 revnetId,
        REVLoanSource calldata source,
        uint256 minBorrowAmount,
        uint256 collateralAmount,
        address payable beneficiary,
        uint256 prepaidFeePercent
    )
        public
        override
        returns (uint256 loanId, REVLoan memory)
    {
        // Get a reference to the revnet owner.
        address revnetOwner = PROJECTS.ownerOf(revnetId);

        // Make sure the revnet was deployed with the deployer this loan expects.
        if (revnetOwner != address(REVNETS)) revert REVLoans_RevnetsMismatch(revnetOwner, address(REVNETS));

        // Make sure the prepaid fee percent is between 0 and 20%. Meaning an 16 year loan can be paid upfront with a
        // payment of 50% of the borrowed assets, the cheapest possible rate.
        if (prepaidFeePercent < MIN_PREPAID_FEE_PERCENT || prepaidFeePercent > MAX_PREPAID_FEE_PERCENT) {
            revert REVLoans_InvalidPrepaidFeePercent(
                prepaidFeePercent, MIN_PREPAID_FEE_PERCENT, MAX_PREPAID_FEE_PERCENT
            );
        }

        // Get a reference to the loan ID.
        loanId = _generateLoanId({revnetId: revnetId, loanNumber: ++numberOfLoansFor[revnetId]});

        // Mint the loan.
        _mint({to: _msgSender(), tokenId: loanId});

        // Get a reference to the loan being created.
        REVLoan storage loan = _loanOf[loanId];

        // Set the loan's values.
        loan.source = source;
        loan.createdAt = uint40(block.timestamp);
        loan.prepaidFeePercent = uint16(prepaidFeePercent);
        loan.prepaidDuration = uint32(mulDiv(prepaidFeePercent, LOAN_LIQUIDATION_DURATION, MAX_PREPAID_FEE_PERCENT));

        // Get the amount of the loan.
        uint256 borrowAmount = _borrowAmountFrom({loan: loan, revnetId: revnetId, collateralAmount: collateralAmount});

        // Make sure the minimum borrow amount is met.
        if (borrowAmount < minBorrowAmount) revert REVLoans_UnderMinBorrowAmount(minBorrowAmount, borrowAmount);

        // Get the amount of additional fee to take for the revnet issuing the loan.
        uint256 sourceFeeAmount = JBFees.feeAmountFrom({amount: borrowAmount, feePercent: prepaidFeePercent});

        // Borrow the amount.
        _adjust({
            loan: loan,
            revnetId: revnetId,
            newBorrowAmount: borrowAmount,
            newCollateralAmount: collateralAmount,
            sourceFeeAmount: sourceFeeAmount,
            beneficiary: beneficiary
        });

        emit Borrow({
            loanId: loanId,
            revnetId: revnetId,
            loan: loan,
            source: source,
            borrowAmount: borrowAmount,
            collateralAmount: collateralAmount,
            sourceFeeAmount: sourceFeeAmount,
            beneficiary: beneficiary,
            caller: _msgSender()
        });

        return (loanId, loan);
    }

    /// @notice Cleans up any liquiditated loans.
    /// @dev Since some loans may be reallocated or paid off, loans within startingLoanId and startingLoanId + count may
    /// be skipped, so choose these parameters carefully to avoid extra gas usage.
    /// @param revnetId The ID of the revnet to liquidate loans from.
    /// @param startingLoanId The ID of the loan to start iterating from.
    /// @param count The amount of loans iterate over since the last liquidated loan.
    function liquidateExpiredLoansFrom(uint256 revnetId, uint256 startingLoanId, uint256 count) external override {
        // Iterate over the desired number of loans to check for liquidation.
        for (uint256 i; i < count; i++) {
            // Get a reference to the next loan ID.
            uint256 loanId = _generateLoanId({revnetId: revnetId, loanNumber: startingLoanId + i});

            // Get a reference to the loan being iterated on.
            REVLoan memory loan = _loanOf[loanId];

            // If the loan doesn't exist, there's nothing left to liquidate.
            // slither-disable-next-line incorrect-equality
            if (loan.createdAt == 0) break;

            // Keep a reference to the loan's owner.
            address owner = _ownerOf(loanId);

            // If the loan is already burned, or if it hasn't passed its liquidation duration, continue.
            if (owner == address(0) || (block.timestamp <= loan.createdAt + LOAN_LIQUIDATION_DURATION)) continue;

            // Burn the loan.
            _burn(loanId);

            // If the loan has been paid back and there is still leftover collateral, return it to the owner.
            // slither-disable-next-line incorrect-equality
            if (loan.collateral > 0) {
                // slither-disable-next-line incorrect-equality
                if (loan.amount == 0) {
                    // Return the collateral to the owner.
                    _returnCollateralFrom({
                        revnetId: revnetId,
                        collateralAmount: loan.collateral,
                        beneficiary: payable(owner)
                    });
                } else {
                    // Decrement the total amount of collateral tokens supporting loans from this revnet.
                    totalCollateralOf[revnetId] -= loan.collateral;
                }
            }

            if (loan.amount > 0) {
                // Decrement the amount loaned.
                totalBorrowedFrom[revnetId][loan.source.terminal][loan.source.token] -= loan.amount;
            }

            emit Liquidate({loanId: loanId, revnetId: revnetId, loan: loan, caller: _msgSender()});
        }
    }

    /// @notice Refinances a loan by transferring extra collateral from an existing loan to a new loan.
    /// @dev Useful if a loan's collateral has gone up in value since the loan was created.
    /// @dev Refinancing a loan will burn the original and create two new loans.
    /// @param loanId The ID of the loan to reallocate collateral from.
    /// @param collateralAmountToTransfer The amount of collateral to transfer from the original loan.
    /// @param source The source of the loan to create.
    /// @param minBorrowAmount The minimum amount being borrowed, denominated in the token of the source's accounting
    /// context.
    /// @param collateralAmountToAdd The amount of collateral to add to the loan.
    /// @param beneficiary The address that'll receive the borrowed funds and the tokens resulting from fee payments.
    /// @param prepaidFeePercent The fee percent that will be charged upfront from the revnet being borrowed from.
    /// @return reallocatedLoanId The ID of the loan being reallocated.
    /// @return newLoanId The ID of the new loan.
    /// @return reallocatedLoan The loan being reallocated.
    /// @return newLoan The new loan created from reallocating collateral.
    function reallocateCollateralFromLoan(
        uint256 loanId,
        uint256 collateralAmountToTransfer,
        REVLoanSource calldata source,
        uint256 minBorrowAmount,
        uint256 collateralAmountToAdd,
        address payable beneficiary,
        uint256 prepaidFeePercent
    )
        external
        payable
        override
        returns (uint256 reallocatedLoanId, uint256 newLoanId, REVLoan memory reallocatedLoan, REVLoan memory newLoan)
    {
        // Make sure only the loan's owner can manage it.
        if (_ownerOf(loanId) != _msgSender()) revert REVLoans_Unauthorized(_msgSender(), _ownerOf(loanId));

        // Keep a reference to the revnet ID of the loan being reallocated.
        uint256 revnetId = revnetIdOfLoanWith(loanId);

        // Refinance the loan.
        (reallocatedLoanId, reallocatedLoan) = _reallocateCollateralFromLoan({
            loanId: loanId,
            revnetId: revnetId,
            collateralAmountToRemove: collateralAmountToTransfer
        });

        // Make a new loan with the leftover collateral from reallocating.
        (newLoanId, newLoan) = borrowFrom({
            revnetId: revnetId,
            source: source,
            minBorrowAmount: minBorrowAmount,
            collateralAmount: collateralAmountToTransfer + collateralAmountToAdd,
            beneficiary: beneficiary,
            prepaidFeePercent: prepaidFeePercent
        });
    }

    /// @notice Allows the owner of a loan to pay it back or receive returned collateral no longer necessary to support
    /// the loan.
    /// @param loanId The ID of the loan being adjusted.
    /// @param maxRepayBorrowAmount The maximum amount being paid off, denominated in the token of the source's
    /// accounting context.
    /// @param collateralAmountToReturn The amount of collateral to return being returned from the loan.
    /// @param beneficiary The address receiving the returned collateral and any tokens resulting from paying fees.
    /// @param allowance An allowance to faciliate permit2 interactions.
    /// @return paidOffLoanId The ID of the loan after it's been paid off.
    /// @return paidOffloan The loan after it's been paid off.
    function repayLoan(
        uint256 loanId,
        uint256 maxRepayBorrowAmount,
        uint256 collateralAmountToReturn,
        address payable beneficiary,
        JBSingleAllowance calldata allowance
    )
        external
        payable
        override
        returns (uint256 paidOffLoanId, REVLoan memory paidOffloan)
    {
        // Make sure only the loan's owner can manage it.
        if (_ownerOf(loanId) != _msgSender()) revert REVLoans_Unauthorized(_msgSender(), _ownerOf(loanId));

        // Keep a reference to the fee being iterated on.
        REVLoan storage loan = _loanOf[loanId];

        if (collateralAmountToReturn > loan.collateral) {
            revert REVLoans_CollateralExceedsLoan(collateralAmountToReturn, loan.collateral);
        }

        // Get a reference to the revnet ID of the loan being repaid.
        uint256 revnetId = revnetIdOfLoanWith(loanId);

        // Get the new borrow amount.
        uint256 newBorrowAmount = _borrowAmountFrom({
            loan: loan,
            revnetId: revnetId,
            collateralAmount: loan.collateral - collateralAmountToReturn
        });

        // Make sure the new borrow amount is less than the loan's amount.
        if (newBorrowAmount > loan.amount) {
            revert REVLoans_NewBorrowAmountGreaterThanLoanAmount(newBorrowAmount, loan.amount);
        }

        // Get the amount of the loan being repaid.
        uint256 repayBorrowAmount = loan.amount - newBorrowAmount;

        // Keep a reference to the fee that'll be taken.
        uint256 sourceFeeAmount = _determineSourceFeeAmount(loan, repayBorrowAmount);

        // Add the fee to the repay amount.
        repayBorrowAmount += sourceFeeAmount;

        // Accept the funds that'll be used to pay off loans.
        maxRepayBorrowAmount =
            _acceptFundsFor({token: loan.source.token, amount: maxRepayBorrowAmount, allowance: allowance});

        // Make sure the minimum borrow amount is met.
        if (repayBorrowAmount > maxRepayBorrowAmount) {
            revert REVLoans_OverMaxRepayBorrowAmount(maxRepayBorrowAmount, repayBorrowAmount);
        }

        (paidOffLoanId, paidOffloan) = _repayLoan({
            loanId: loanId,
            loan: loan,
            revnetId: revnetId,
            repayBorrowAmount: repayBorrowAmount,
            sourceFeeAmount: sourceFeeAmount,
            collateralAmountToReturn: collateralAmountToReturn,
            beneficiary: beneficiary
        });

        // If the max repay amount is greater than the repay amount, return the difference back to the payer.
        if (maxRepayBorrowAmount > repayBorrowAmount) {
            _transferFrom({
                from: address(this),
                to: payable(_msgSender()),
                token: loan.source.token,
                amount: maxRepayBorrowAmount - repayBorrowAmount
            });
        }
    }

    /// @notice Sets the address of the resolver used to retrieve the tokenURI of loans.
    /// @param resolver The address of the new resolver.
    function setTokenUriResolver(IJBTokenUriResolver resolver) external override onlyOwner {
        // Store the new resolver.
        tokenUriResolver = resolver;

        emit SetTokenUriResolver({resolver: resolver, caller: _msgSender()});
    }

    //*********************************************************************//
    // --------------------- internal transactions ----------------------- //
    //*********************************************************************//

    /// @notice Adds collateral to a loan.
    /// @param revnetId The ID of the revnet the loan is being added in.
    /// @param amount The new amount of collateral being added to the loan.
    function _addCollateralTo(uint256 revnetId, uint256 amount) internal {
        // Increment the total amount of collateral tokens.
        totalCollateralOf[revnetId] += amount;

        // Burn the tokens that are tracked as collateral.
        CONTROLLER.burnTokensOf({
            holder: _msgSender(),
            projectId: revnetId,
            tokenCount: amount,
            memo: "Adding collateral to loan"
        });
    }

    /// @notice Add a new amount to the loan that is greater than the previous amount.
    /// @param loan The loan being added to.
    /// @param revnetId The ID of the revnet the loan is being added in.
    /// @param addedBorrowAmount The amount being added to the loan, denominated in the token of the source's
    /// accounting context.
    /// @param sourceFeeAmount The amount of the fee being taken from the revnet acting as the source of the loan.
    /// @param feeTerminal The terminal that the fee will be paid to.
    /// @param beneficiary The address receiving the returned collateral and any tokens resulting from paying fees.
    function _addTo(
        REVLoan memory loan,
        uint256 revnetId,
        uint256 addedBorrowAmount,
        uint256 sourceFeeAmount,
        IJBTerminal feeTerminal,
        address payable beneficiary
    )
        internal
    {
        // Register the source if this is the first time its being used for this revnet.
        if (!isLoanSourceOf[revnetId][loan.source.terminal][loan.source.token]) {
            isLoanSourceOf[revnetId][loan.source.terminal][loan.source.token] = true;
            _loanSourcesOf[revnetId].push(REVLoanSource({token: loan.source.token, terminal: loan.source.terminal}));
        }

        // Increment the amount of the token borrowed from the revnet from the terminal.
        totalBorrowedFrom[revnetId][loan.source.terminal][loan.source.token] += addedBorrowAmount;

        uint256 netAmountPaidOut;
        {
            // Get a reference to the accounting context for the source.
            JBAccountingContext memory accountingContext =
                loan.source.terminal.accountingContextForTokenOf({projectId: revnetId, token: loan.source.token});

            // Pull the amount to be loaned out of the revnet. This will incure the protocol fee.
            // slither-disable-next-line unused-return
            netAmountPaidOut = loan.source.terminal.useAllowanceOf({
                projectId: revnetId,
                token: loan.source.token,
                amount: addedBorrowAmount,
                currency: accountingContext.currency,
                minTokensPaidOut: 0,
                beneficiary: payable(address(this)),
                feeBeneficiary: beneficiary,
                memo: "Lending out to a borrower"
            });
        }

        // Get the amount of additional fee to take for REV.
        uint256 revFeeAmount = JBFees.feeAmountFrom({amount: addedBorrowAmount, feePercent: REV_PREPAID_FEE_PERCENT});

        // Increase the allowance for the beneficiary.
        uint256 payValue = _beforeTransferTo({to: address(feeTerminal), token: loan.source.token, amount: revFeeAmount});

        // Pay the fee. Send the REV to the msg.sender.
        // slither-disable-next-line arbitrary-send-eth,unused-return
        try feeTerminal.pay{value: payValue}({
            projectId: REV_ID,
            token: loan.source.token,
            amount: revFeeAmount,
            beneficiary: beneficiary,
            minReturnedTokens: 0,
            memo: "Fee from loan",
            metadata: bytes(abi.encodePacked(revnetId))
        }) {} catch (bytes memory) {}

        // Transfer the remaining balance to the borrower.
        _transferFrom({
            from: address(this),
            to: beneficiary,
            token: loan.source.token,
            amount: netAmountPaidOut - revFeeAmount - sourceFeeAmount
        });
    }

    /// @notice Allows the owner of a loan to pay it back, add more, or receive returned collateral no longer necessary
    /// to support the loan.
    /// @param loan The loan being adjusted.
    /// @param revnetId The ID of the revnet the loan is being adjusted in.
    /// @param newBorrowAmount The new amount of the loan, denominated in the token of the source's accounting
    /// context.
    /// @param newCollateralAmount The new amount of collateral backing the loan.
    /// @param sourceFeeAmount The amount of the fee being taken from the revnet acting as the source of the loan.
    /// @param beneficiary The address receiving the returned collateral and any tokens resulting from paying fees.
    function _adjust(
        REVLoan storage loan,
        uint256 revnetId,
        uint256 newBorrowAmount,
        uint256 newCollateralAmount,
        uint256 sourceFeeAmount,
        address payable beneficiary
    )
        internal
    {
        // Add to the loan if needed...
        if (newBorrowAmount > loan.amount) {
            // Keep a reference to the fee terminal.
            IJBTerminal feeTerminal = DIRECTORY.primaryTerminalOf(REV_ID, loan.source.token);

            // Add the new amount to the loan.
            _addTo({
                loan: loan,
                revnetId: revnetId,
                addedBorrowAmount: newBorrowAmount - loan.amount,
                sourceFeeAmount: sourceFeeAmount,
                feeTerminal: feeTerminal,
                beneficiary: beneficiary
            });
            // ... or pay off the loan if needed.
        } else if (loan.amount > newBorrowAmount) {
            _removeFrom({loan: loan, revnetId: revnetId, repaidBorrowAmount: loan.amount - newBorrowAmount});
        }

        // Add collateral if needed...
        if (newCollateralAmount > loan.collateral) {
            _addCollateralTo({revnetId: revnetId, amount: newCollateralAmount - loan.collateral});
            // ... or return collateral if needed.
        } else if (loan.collateral > newCollateralAmount) {
            _returnCollateralFrom({
                revnetId: revnetId,
                collateralAmount: loan.collateral - newCollateralAmount,
                beneficiary: beneficiary
            });
        }

        // If there is a source fee, pay it.
        if (sourceFeeAmount > 0) {
            // Increase the allowance for the beneficiary.
            uint256 payValue = _beforeTransferTo({
                to: address(loan.source.terminal),
                token: loan.source.token,
                amount: sourceFeeAmount
            });

            // Pay the fee.
            // slither-disable-next-line unused-return
            loan.source.terminal.pay{value: payValue}({
                projectId: revnetId,
                token: loan.source.token,
                amount: sourceFeeAmount,
                beneficiary: beneficiary,
                minReturnedTokens: 0,
                memo: "Fee from loan",
                metadata: bytes(abi.encodePacked(REV_ID))
            });
        }

        // Store the loans updated values.
        loan.amount = uint112(newBorrowAmount);
        loan.collateral = uint112(newCollateralAmount);
    }

    /// @notice Accepts an incoming token.
    /// @param token The token being accepted.
    /// @param amount The number of tokens being accepted.
    /// @param allowance The permit2 context.
    /// @return amount The number of tokens which have been accepted.
    function _acceptFundsFor(
        address token,
        uint256 amount,
        JBSingleAllowance memory allowance
    )
        internal
        returns (uint256)
    {
        // If the token is the native token, override `amount` with `msg.value`.
        if (token == JBConstants.NATIVE_TOKEN) return msg.value;

        // If the token is not native, revert if there is a non-zero `msg.value`.
        if (msg.value != 0) revert REVLoans_NoMsgValueAllowed();

        // Check if the metadata contains permit data.
        if (allowance.amount != 0) {
            // Make sure the permit allowance is enough for this payment. If not we revert early.
            if (allowance.amount < amount) {
                revert REVLoans_PermitAllowanceNotEnough(allowance.amount, amount);
            }

            // Keep a reference to the permit rules.
            IAllowanceTransfer.PermitSingle memory permitSingle = IAllowanceTransfer.PermitSingle({
                details: IAllowanceTransfer.PermitDetails({
                    token: token,
                    amount: allowance.amount,
                    expiration: allowance.expiration,
                    nonce: allowance.nonce
                }),
                spender: address(this),
                sigDeadline: allowance.sigDeadline
            });

            // Set the allowance to `spend` tokens for the user.
            try PERMIT2.permit({owner: _msgSender(), permitSingle: permitSingle, signature: allowance.signature}) {}
                catch (bytes memory) {}
        }

        // Get a reference to the balance before receiving tokens.
        uint256 balanceBefore = _balanceOf(token);

        // Transfer tokens to this terminal from the msg sender.
        _transferFrom({from: _msgSender(), to: payable(address(this)), token: token, amount: amount});

        // The amount should reflect the change in balance.
        return _balanceOf(token) - balanceBefore;
    }

    /// @notice Logic to be triggered before transferring tokens from this contract.
    /// @param to The address the transfer is going to.
    /// @param token The token being transferred.
    /// @param amount The number of tokens being transferred, as a fixed point number with the same number of decimals
    /// as the token specifies.
    /// @return payValue The value to attach to the transaction being sent.
    function _beforeTransferTo(address to, address token, uint256 amount) internal returns (uint256) {
        // If the token is the native token, no allowance needed.
        if (token == JBConstants.NATIVE_TOKEN) return amount;
        IERC20(token).safeIncreaseAllowance(to, amount);
        return 0;
    }

    /// @notice Pays down a loan.
    /// @param loanId The ID of the loan being paid down.
    /// @param loan The loan being paid down.
    /// @param repayBorrowAmount The amount being paid down from the loan, denominated in the token of the source's
    /// accounting context.
    /// @param sourceFeeAmount The amount of the fee being taken from the revnet acting as the source of the loan.
    /// @param collateralAmountToReturn The amount of collateral being returned that the loan no longer requires.
    /// @param beneficiary The address receiving the returned collateral and any tokens resulting from paying fees.
    function _repayLoan(
        uint256 loanId,
        REVLoan storage loan,
        uint256 revnetId,
        uint256 repayBorrowAmount,
        uint256 sourceFeeAmount,
        uint256 collateralAmountToReturn,
        address payable beneficiary
    )
        internal
        returns (uint256, REVLoan memory)
    {
        // Burn the original loan.
        _burn(loanId);

        // If the loan will carry no more amount or collateral, store its changes directly.
        // slither-disable-next-line incorrect-equality
        if (repayBorrowAmount - sourceFeeAmount == loan.amount && collateralAmountToReturn == loan.collateral) {
            // Borrow in.
            _adjust({
                loan: loan,
                revnetId: revnetId,
                newBorrowAmount: 0,
                newCollateralAmount: 0,
                sourceFeeAmount: sourceFeeAmount,
                beneficiary: beneficiary
            });

            emit RepayLoan({
                loanId: loanId,
                revnetId: revnetId,
                paidOffLoanId: loanId,
                loan: loan,
                paidOffLoan: loan,
                repayBorrowAmount: repayBorrowAmount,
                sourceFeeAmount: sourceFeeAmount,
                collateralAmountToReturn: collateralAmountToReturn,
                beneficiary: beneficiary,
                caller: _msgSender()
            });

            return (loanId, loan);
        } else {
            // Make a new loan with the remaining amount and collateral.
            // Get a reference to the replacement loan ID.
            uint256 paidOffLoanId = _generateLoanId({revnetId: revnetId, loanNumber: ++numberOfLoansFor[revnetId]});

            // Mint the replacement loan.
            _mint({to: _msgSender(), tokenId: paidOffLoanId});

            // Get a reference to the loan being paid off.
            REVLoan storage paidOffLoan = _loanOf[paidOffLoanId];

            // Set the paid off loan's values the same as the original loan.
            paidOffLoan.amount = loan.amount;
            paidOffLoan.collateral = loan.collateral;
            paidOffLoan.createdAt = loan.createdAt;
            paidOffLoan.prepaidFeePercent = loan.prepaidFeePercent;
            paidOffLoan.prepaidDuration = loan.prepaidDuration;
            paidOffLoan.source = loan.source;

            // Borrow in.
            _adjust({
                loan: paidOffLoan,
                revnetId: revnetId,
                newBorrowAmount: paidOffLoan.amount - (repayBorrowAmount - sourceFeeAmount),
                newCollateralAmount: paidOffLoan.collateral - collateralAmountToReturn,
                sourceFeeAmount: sourceFeeAmount,
                beneficiary: beneficiary
            });

            emit RepayLoan({
                loanId: loanId,
                revnetId: revnetId,
                paidOffLoanId: paidOffLoanId,
                loan: loan,
                paidOffLoan: paidOffLoan,
                repayBorrowAmount: repayBorrowAmount,
                sourceFeeAmount: sourceFeeAmount,
                collateralAmountToReturn: collateralAmountToReturn,
                beneficiary: beneficiary,
                caller: _msgSender()
            });

            return (paidOffLoanId, paidOffLoan);
        }
    }

    /// @notice Reallocates collateral from a loan by making a new loan based on the original, with reduced collateral.
    /// @param loanId The ID of the loan to reallocate collateral from.
    /// @param revnetId The ID of the revnet the loan is from.
    /// @param collateralAmountToRemove The amount of collateral to remove from the loan.
    /// @return reallocatedLoanId The ID of the loan.
    /// @return reallocatedLoan The reallocated loan.
    function _reallocateCollateralFromLoan(
        uint256 loanId,
        uint256 revnetId,
        uint256 collateralAmountToRemove
    )
        internal
        returns (uint256 reallocatedLoanId, REVLoan storage reallocatedLoan)
    {
        // Burn the original loan.
        _burn(loanId);

        // Keep a reference to loan having its collateral reduced.
        REVLoan storage loan = _loanOf[loanId];

        // Make sure there is enough collateral to transfer.
        if (collateralAmountToRemove > loan.collateral) revert REVLoans_NotEnoughCollateral();

        // Keep a reference to the new collateral amount.
        uint256 newCollateralAmount = loan.collateral - collateralAmountToRemove;

        // Keep a reference to the new borrow amount.
        uint256 borrowAmount =
            _borrowAmountFrom({loan: loan, revnetId: revnetId, collateralAmount: newCollateralAmount});

        // Make sure the borrow amount is not less than the original loan's amount.
        if (borrowAmount < loan.amount) {
            revert REVLoans_ReallocatingMoreCollateralThanBorrowedAmountAllows(borrowAmount, loan.amount);
        }

        // Get a reference to the replacement loan ID.
        reallocatedLoanId = _generateLoanId(revnetId, ++numberOfLoansFor[revnetId]);

        // Mint the replacement loan.
        _mint({to: _msgSender(), tokenId: reallocatedLoanId});

        // Get a reference to the loan being created.
        reallocatedLoan = _loanOf[reallocatedLoanId];

        // Set the reallocated loan's values the same as the original loan.
        reallocatedLoan.amount = loan.amount;
        reallocatedLoan.collateral = loan.collateral;
        reallocatedLoan.createdAt = loan.createdAt;
        reallocatedLoan.prepaidFeePercent = loan.prepaidFeePercent;
        reallocatedLoan.prepaidDuration = loan.prepaidDuration;
        reallocatedLoan.source = loan.source;

        // Reduce the collateral of the reallocated loan.
        _adjust({
            loan: reallocatedLoan,
            revnetId: revnetId,
            newBorrowAmount: reallocatedLoan.amount, // Don't change the borrow amount.
            newCollateralAmount: newCollateralAmount,
            sourceFeeAmount: 0,
            beneficiary: payable(_msgSender()) // use the msgSender as the beneficiary, who will have the returned
                // collateral tokens debited from their balance for the new loan.
        });

        emit ReallocateCollateral({
            loanId: loanId,
            revnetId: revnetId,
            reallocatedLoanId: reallocatedLoanId,
            reallocatedLoan: reallocatedLoan,
            removedCollateralAmount: collateralAmountToRemove,
            caller: _msgSender()
        });
    }

    /// @notice Pays off a loan.
    /// @param loan The loan being paid off.
    /// @param revnetId The ID of the revnet the loan is being paid off in.
<<<<<<< HEAD
    /// @param repaidBorrowAmount The amount being paid off, denominated in the token of the source's accounting
    /// context.
    function _removeFrom(REVLoan memory loan, uint256 revnetId, uint256 repaidBorrowAmount) internal {
=======
    /// @param borrowAmount The amount being paid off, denominated in the currency of the source's accounting context.
    function _removeFrom(REVLoan memory loan, uint256 revnetId, uint256 borrowAmount) internal {
>>>>>>> 02e5b1da
        // Decrement the total amount of a token being loaned out by the revnet from its terminal.
        totalBorrowedFrom[revnetId][loan.source.terminal][loan.source.token] -= repaidBorrowAmount;

        // Increase the allowance for the beneficiary.
        uint256 payValue =
            _beforeTransferTo({to: address(loan.source.terminal), token: loan.source.token, amount: repaidBorrowAmount});

        // Add the loaned amount back to the revnet.
        loan.source.terminal.addToBalanceOf{value: payValue}({
            projectId: revnetId,
            token: loan.source.token,
            amount: repaidBorrowAmount,
            shouldReturnHeldFees: false,
            memo: "Paying off loan",
            metadata: bytes(abi.encodePacked(REV_ID))
        });
    }

    /// @notice Returns collateral from a loan.
    /// @param revnetId The ID of the revnet the loan is being returned in.
    /// @param collateralAmount The amount of collateral being returned from the loan.
    /// @param beneficiary The address receiving the returned collateral.
    function _returnCollateralFrom(uint256 revnetId, uint256 collateralAmount, address payable beneficiary) internal {
        // Decrement the total amount of collateral tokens.
        totalCollateralOf[revnetId] -= collateralAmount;

        // Mint the collateral tokens back to the loan payer.
        // slither-disable-next-line unused-return,calls-loop
        CONTROLLER.mintTokensOf({
            projectId: revnetId,
            tokenCount: collateralAmount,
            beneficiary: beneficiary,
            memo: "Removing collateral from loan",
            useReservedPercent: false
        });
    }

    /// @notice Transfers tokens.
    /// @param from The address to transfer tokens from.
    /// @param to The address to transfer tokens to.
    /// @param token The address of the token being transfered.
    /// @param amount The amount of tokens to transfer, as a fixed point number with the same number of decimals as the
    /// token.
    function _transferFrom(address from, address payable to, address token, uint256 amount) internal virtual {
        if (from == address(this)) {
            // If the token is native token, assume the `sendValue` standard.
            if (token == JBConstants.NATIVE_TOKEN) return Address.sendValue({recipient: to, amount: amount});

            // If the transfer is from this contract, use `safeTransfer`.
            return IERC20(token).safeTransfer({to: to, value: amount});
        }

        // If there's sufficient approval, transfer normally.
        if (IERC20(token).allowance(address(from), address(this)) >= amount) {
            return IERC20(token).safeTransferFrom({from: from, to: to, value: amount});
        }

        // Make sure the amount being paid is less than the maximum permit2 allowance.
        if (amount > type(uint160).max) revert REVLoans_OverflowAlert(amount, type(uint160).max);

        // Otherwise, attempt to use the `permit2` method.
        PERMIT2.transferFrom({from: from, to: to, amount: uint160(amount), token: token});
    }

    fallback() external payable {}
    receive() external payable {}
}<|MERGE_RESOLUTION|>--- conflicted
+++ resolved
@@ -1181,14 +1181,9 @@
     /// @notice Pays off a loan.
     /// @param loan The loan being paid off.
     /// @param revnetId The ID of the revnet the loan is being paid off in.
-<<<<<<< HEAD
     /// @param repaidBorrowAmount The amount being paid off, denominated in the token of the source's accounting
     /// context.
     function _removeFrom(REVLoan memory loan, uint256 revnetId, uint256 repaidBorrowAmount) internal {
-=======
-    /// @param borrowAmount The amount being paid off, denominated in the currency of the source's accounting context.
-    function _removeFrom(REVLoan memory loan, uint256 revnetId, uint256 borrowAmount) internal {
->>>>>>> 02e5b1da
         // Decrement the total amount of a token being loaned out by the revnet from its terminal.
         totalBorrowedFrom[revnetId][loan.source.terminal][loan.source.token] -= repaidBorrowAmount;
 
