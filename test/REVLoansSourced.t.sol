--- conflicted
+++ resolved
@@ -546,13 +546,8 @@
         uint256 revFee = jbMultiTerminal().STORE().currentReclaimableSurplusOf({
             projectId: revnetProjectId,
             tokenCount: feeTokenCount,
-<<<<<<< HEAD
-            totalSupply: totalSupplyExcludingAutoMint - (tokensToCashout - feeTokenCount),
-            surplus: nativeSurplus - reclaimableSurplus
-=======
             totalSupply: totalSupply - (tokensToCashout - feeTokenCount),
             surplus: nativeSurplus
->>>>>>> 552d72a7
         });
 
         assertGe(fullReclaimableSurplus, mulDiv((reclaimableSurplus + revFee), 995, 1000)); // small marging for curve
@@ -585,11 +580,7 @@
 
         assertApproxEqAbs(balance, reclaimableSurplus - nanaFee, 1);
 
-<<<<<<< HEAD
-        assertGe(reclaimableSurplus + revFee, mulDiv(loanable, 983, 1000)); // small marging for curve rounding.
-=======
         assertGe(reclaimableSurplus + revFee, mulDiv(loanable, 97, 100)); // small marging for curve rounding.
->>>>>>> 552d72a7
     }
 
     function test_Pay_Borrow_With_Loan_Source() public {
