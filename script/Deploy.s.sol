--- conflicted
+++ resolved
@@ -16,6 +16,7 @@
 import {JBTerminalConfig} from "@bananapus/core/src/structs/JBTerminalConfig.sol";
 import {JBSuckerDeployerConfig} from "@bananapus/suckers/src/structs/JBSuckerDeployerConfig.sol";
 import {JBTokenMapping} from "@bananapus/suckers/src/structs/JBTokenMapping.sol";
+import {IPermit2} from "@uniswap/permit2/src/interfaces/IPermit2.sol";
 
 import {REVDeployer} from "./../src/REVDeployer.sol";
 import {REVAutoMint} from "../src/structs/REVAutoMint.sol";
@@ -24,16 +25,9 @@
 import {REVDescription} from "../src/structs/REVDescription.sol";
 import {REVLoanSource} from "../src/structs/REVLoanSource.sol";
 import {REVBuybackPoolConfig} from "../src/structs/REVBuybackPoolConfig.sol";
-<<<<<<< HEAD
-import {IREVLoans} from "./../src/interfaces/IREVLoans.sol";
-import {REVLoans} from "./../src/REVLoans.sol";
-import {JBSuckerDeployerConfig} from "@bananapus/suckers/src/structs/JBSuckerDeployerConfig.sol";
-import {REVDeployer} from "./../src/REVDeployer.sol";
-import {IPermit2} from "@uniswap/permit2/src/interfaces/IPermit2.sol";
-=======
 import {REVStageConfig} from "../src/structs/REVStageConfig.sol";
 import {REVSuckerDeploymentConfig} from "../src/structs/REVSuckerDeploymentConfig.sol";
->>>>>>> f90251f5
+import {REVLoans, IREVLoans} from "./../src/REVLoans.sol";
 
 struct FeeProjectConfig {
     REVConfig configuration;
@@ -56,18 +50,6 @@
     /// @notice tracks the deployment of the swap terminal.
     SwapTerminalDeployment swapTerminal;
 
-<<<<<<< HEAD
-    /// @notice the salts that are used to deploy the contracts.
-    bytes32 BASIC_DEPLOYER_SALT = "REVDeployer";
-    bytes32 REVLOANS_SALT = "REVLoans";
-    bytes32 ERC20_SALT = "REV_TOKEN";
-
-    /// @notice The address that is allowed to forward calls to the terminal and controller on a users behalf.
-    address private TRUSTED_FORWARDER;
-    IPermit2 private PERMIT2;
-
-    address OPERATOR = 0x823b92d6a4b2AED4b15675c7917c9f922ea8ADAD;
-=======
     uint32 PREMINT_CHAIN_ID = 11_155_111;
     string NAME = "Revnet";
     string SYMBOL = "$REV";
@@ -78,10 +60,12 @@
     bytes32 ERC20_SALT = "_REV_ERC20_SALT_";
     bytes32 SUCKER_SALT = "_REV_SUCKER_SALT_";
     bytes32 DEPLOYER_SALT = "_REV_DEPLOYER_SALT_";
+    bytes32 REVLOANS_SALT = "REVLoans";
     address OPERATOR = 0x823b92d6a4b2AED4b15675c7917c9f922ea8ADAD;
-    address TRUSTED_FORWARDER = 0xB2b5841DBeF766d4b521221732F9B618fCf34A87;
     uint256 TIME_UNTIL_START = 1 days;
->>>>>>> f90251f5
+
+    address private TRUSTED_FORWARDER;
+    IPermit2 private PERMIT2;
 
     function configureSphinx() public override {
         // TODO: Update to contain revnet devs.
@@ -138,29 +122,13 @@
         deploy();
     }
 
-<<<<<<< HEAD
     function getFeeProjectConfig(IREVLoans _revloans) internal view returns (FeeProjectConfig memory) {
-        // Define constants
-        string memory name = "Revnet";
-        string memory symbol = "$REV";
-        bytes32 SUCKER_SALT = "REV_SUCKER";
-        string memory projectUri = "ipfs://QmNRHT91HcDgMcenebYX7rJigt77cgNcosvuhX21wkF3tx";
-        uint8 decimals = 18;
-        uint256 decimalMultiplier = 10 ** decimals;
-        uint32 premintChainId = 11_155_111;
-
-=======
-    function getFeeProjectConfig() internal view returns (FeeProjectConfig memory) {
->>>>>>> f90251f5
         // The tokens that the project accepts and stores.
         JBAccountingContext[] memory accountingContextsToAccept = new JBAccountingContext[](1);
 
         // Accept the chain's native currency through the multi terminal.
-        accountingContextsToAccept[0] = JBAccountingContext({
-            token: JBConstants.NATIVE_TOKEN,
-            decimals: DECIMALS,
-            currency: NATIVE_CURRENCY
-        });
+        accountingContextsToAccept[0] =
+            JBAccountingContext({token: JBConstants.NATIVE_TOKEN, decimals: DECIMALS, currency: NATIVE_CURRENCY});
 
         // The terminals that the project will accept funds through.
         JBTerminalConfig[] memory terminalConfigurations = new JBTerminalConfig[](2);
@@ -222,7 +190,6 @@
             extraMetadata: 0
         });
 
-<<<<<<< HEAD
         REVConfig memory revnetConfiguration;
         {
             // Thr projects loan configuration.
@@ -231,8 +198,8 @@
 
             // The project's revnet configuration
             revnetConfiguration = REVConfig({
-                description: REVDescription(name, symbol, projectUri, ERC20_SALT),
-                baseCurrency: uint32(uint160(JBConstants.NATIVE_TOKEN)),
+                description: REVDescription(NAME, SYMBOL, PROJECT_URI, ERC20_SALT),
+                baseCurrency: NATIVE_CURRENCY,
                 splitOperator: OPERATOR,
                 stageConfigurations: stageConfigurations,
                 loanSources: _loanSources,
@@ -240,18 +207,6 @@
                 allowCrosschainSuckerExtension: true
             });
         }
-=======
-        // The project's revnet configuration
-        REVConfig memory revnetConfiguration = REVConfig({
-            description: REVDescription(NAME, SYMBOL, PROJECT_URI, ERC20_SALT),
-            baseCurrency: NATIVE_CURRENCY,
-            splitOperator: OPERATOR,
-            stageConfigurations: stageConfigurations,
-            loanSources: new REVLoanSource[](0),
-            loans: address(0),
-            allowCrosschainSuckerExtension: true
-        });
->>>>>>> f90251f5
 
         // The project's buyback hook configuration.
         REVBuybackPoolConfig[] memory buybackPoolConfigurations = new REVBuybackPoolConfig[](1);
@@ -335,25 +290,14 @@
         }
 
         // Check if the contracts are already deployed or if there are any changes.
-<<<<<<< HEAD
         (, bool _revDeployerIsDeployed) = _isDeployed(
-            BASIC_DEPLOYER_SALT,
+            DEPLOYER_SALT,
             type(REVDeployer).creationCode,
             abi.encode(core.controller, suckers.registry, FEE_PROJECT_ID, hook.hook_deployer, croptop.publisher)
         );
 
         if (!_revDeployerIsDeployed) {
-            REVDeployer _basicDeployer = new REVDeployer{salt: BASIC_DEPLOYER_SALT}(
-=======
-        if (
-            !_isDeployed(
-                DEPLOYER_SALT,
-                type(REVDeployer).creationCode,
-                abi.encode(core.controller, suckers.registry, FEE_PROJECT_ID, hook.hook_deployer, croptop.publisher)
-            )
-        ) {
             REVDeployer _basicDeployer = new REVDeployer{salt: DEPLOYER_SALT}(
->>>>>>> f90251f5
                 core.controller, suckers.registry, FEE_PROJECT_ID, hook.hook_deployer, croptop.publisher
             );
 
