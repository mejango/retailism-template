// SPDX-License-Identifier: MIT
pragma solidity ^0.8.23;

import {Script, stdJson} from "lib/forge-std/src/Script.sol";
import {Strings} from "lib/openzeppelin-contracts/contracts/utils/Strings.sol";
import {IJBController} from "lib/juice-contracts-v4/src/interfaces/IJBController.sol";
import {IJB721TiersHookDeployer} from "lib/juice-721-hook/src/interfaces/IJB721TiersHookDeployer.sol";
import {CTPublisher} from "lib/croptop-contracts/src/CTPublisher.sol";

import {REVBasicDeployer} from "src/REVBasicDeployer.sol";
import {REVCroptopDeployer} from "src/REVCroptopDeployer.sol";

contract Deploy is Script {
    function run() public {
        uint256 chainId = block.chainid;
        string memory chain;
        // Ethereun Mainnet
        if (chainId == 1) {
            chain = "1";
            // Ethereum Sepolia
        } else if (chainId == 11_155_111) {
            chain = "11155111";
            // Optimism Mainnet
        } else if (chainId == 420) {
            chain = "420";
            // Optimism Sepolia
        } else if (chainId == 11_155_420) {
            chain = "11155420";
            // Polygon Mainnet
        } else if (chainId == 137) {
            chain = "137";
            // Polygon Mumbai
        } else if (chainId == 80_001) {
            chain = "80001";
        } else {
            revert("Invalid RPC / no juice contracts deployed on this network");
        }

        address controllerAddress = _getDeploymentAddress(
            string.concat("lib/juice-contracts-v4/broadcast/Deploy.s.sol/", chain, "/run-latest.json"), "JBController"
        );

        address hookDeployerAddress = _getDeploymentAddress(
            string.concat("lib/juice-721-hook/broadcast/Deploy.s.sol/", chain, "/run-latest.json"),
            "JB721TiersHookDeployer"
        );

        address croptopPublisherAddress = _getDeploymentAddress(
            string.concat("lib/croptop-contracts/broadcast/Deploy.s.sol/", chain, "/run-latest.json"),
            "CroptopPublisher"
        );

        vm.startBroadcast();
<<<<<<< HEAD
        // new REVBasicDeployer(IJBController(controllerAddress));
        // new REVCroptopDeployer(
        //     IJBController(controllerAddress),
        //     IJB721TiersHookDeployer(hookDeployerAddress),
        //     CroptopPublisher(croptopPublisherAddress)
        // );
=======
        new REVBasicDeployer(IJBController(controllerAddress));
        new REVCroptopDeployer(
            IJBController(controllerAddress),
            IJB721TiersHookDeployer(hookDeployerAddress),
            CTPublisher(croptopPublisherAddress)
        );
>>>>>>> 4b919e36
        vm.stopBroadcast();
    }

    /// @notice Get the address of a contract that was deployed by the Deploy script.
    /// @dev Reverts if the contract was not found.
    /// @param path The path to the deployment file.
    /// @param contractName The name of the contract to get the address of.
    /// @return The address of the contract.
    function _getDeploymentAddress(string memory path, string memory contractName) internal view returns (address) {
        string memory deploymentJson = vm.readFile(path);
        uint256 nOfTransactions = stdJson.readStringArray(deploymentJson, ".transactions").length;

        for (uint256 i = 0; i < nOfTransactions; i++) {
            string memory currentKey = string.concat(".transactions", "[", Strings.toString(i), "]");
            string memory currentContractName =
                stdJson.readString(deploymentJson, string.concat(currentKey, ".contractName"));

            if (keccak256(abi.encodePacked(currentContractName)) == keccak256(abi.encodePacked(contractName))) {
                return stdJson.readAddress(deploymentJson, string.concat(currentKey, ".contractAddress"));
            }
        }

        revert(string.concat("Could not find contract with name '", contractName, "' in deployment file '", path, "'"));
    }
}<|MERGE_RESOLUTION|>--- conflicted
+++ resolved
@@ -51,21 +51,12 @@
         );
 
         vm.startBroadcast();
-<<<<<<< HEAD
-        // new REVBasicDeployer(IJBController(controllerAddress));
-        // new REVCroptopDeployer(
-        //     IJBController(controllerAddress),
-        //     IJB721TiersHookDeployer(hookDeployerAddress),
-        //     CroptopPublisher(croptopPublisherAddress)
-        // );
-=======
         new REVBasicDeployer(IJBController(controllerAddress));
         new REVCroptopDeployer(
             IJBController(controllerAddress),
             IJB721TiersHookDeployer(hookDeployerAddress),
             CTPublisher(croptopPublisherAddress)
         );
->>>>>>> 4b919e36
         vm.stopBroadcast();
     }
 
